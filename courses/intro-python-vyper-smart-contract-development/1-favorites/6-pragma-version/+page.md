## Pragma Version

We will start by setting a version for our Vyper smart contract. This is an important step to ensure that our code is compatible with the appropriate compiler version.

The version is set using the `#pragma version` directive.

We will use `0.4.1`, a stable and widely supported version.

```python
#pragma version 0.4.1
```

We can also use other versions above, by using [PEP440 version specifiers](https://peps.python.org/pep-0440/#version-specifiers) the `>=` symbol to indicate a minimum version.

```python
<<<<<<< HEAD
#pragma version ^0.4.1
```

We will stick with `0.4.1` in this lesson.
=======
#pragma version >=0.4.1
```

> ⚠️ At the time of recording, the latest version of Vyper was `0.4.0`. You can adapt the code to use the latest version by changing the `#pragma version` line to `#pragma version >=0.4.1`.
>>>>>>> f57bd71f

We will stick with `0.4.1` in this lesson.

Using this version is recommended because it's widely supported and allows for greater compatibility across different compilers. 

We will also use version specifier `>=` to ensure that our code is compatible with any future versions of Vyper that are released.

For production code, it's best to use a specific version for the reasons mentioned above.

Let's move on to the next step in creating our smart contract.
<|MERGE_RESOLUTION|>--- conflicted
+++ resolved
@@ -1,36 +1,30 @@
-## Pragma Version
-
-We will start by setting a version for our Vyper smart contract. This is an important step to ensure that our code is compatible with the appropriate compiler version.
-
-The version is set using the `#pragma version` directive.
-
-We will use `0.4.1`, a stable and widely supported version.
-
-```python
-#pragma version 0.4.1
-```
-
-We can also use other versions above, by using [PEP440 version specifiers](https://peps.python.org/pep-0440/#version-specifiers) the `>=` symbol to indicate a minimum version.
-
-```python
-<<<<<<< HEAD
-#pragma version ^0.4.1
-```
-
-We will stick with `0.4.1` in this lesson.
-=======
-#pragma version >=0.4.1
-```
-
-> ⚠️ At the time of recording, the latest version of Vyper was `0.4.0`. You can adapt the code to use the latest version by changing the `#pragma version` line to `#pragma version >=0.4.1`.
->>>>>>> f57bd71f
-
-We will stick with `0.4.1` in this lesson.
-
-Using this version is recommended because it's widely supported and allows for greater compatibility across different compilers. 
-
-We will also use version specifier `>=` to ensure that our code is compatible with any future versions of Vyper that are released.
-
-For production code, it's best to use a specific version for the reasons mentioned above.
-
-Let's move on to the next step in creating our smart contract.
+## Pragma Version
+
+We will start by setting a version for our Vyper smart contract. This is an important step to ensure that our code is compatible with the appropriate compiler version.
+
+The version is set using the `#pragma version` directive.
+
+We will use `0.4.1`, a stable and widely supported version.
+
+```python
+#pragma version 0.4.1
+```
+
+We can also use other versions above, by using [PEP440 version specifiers](https://peps.python.org/pep-0440/#version-specifiers) the `>=` symbol to indicate a minimum version.
+
+```python
+#pragma version >=0.4.1
+```
+
+> ⚠️ At the time of recording, the latest version of Vyper was `0.4.0`. You can adapt the code to use the latest version by changing the `#pragma version` line to `#pragma version >=0.4.1`.
+
+
+We will stick with `0.4.1` in this lesson.
+
+Using this version is recommended because it's widely supported and allows for greater compatibility across different compilers. 
+
+We will also use version specifier `>=` to ensure that our code is compatible with any future versions of Vyper that are released.
+
+For production code, it's best to use a specific version for the reasons mentioned above.
+
+Let's move on to the next step in creating our smart contract.