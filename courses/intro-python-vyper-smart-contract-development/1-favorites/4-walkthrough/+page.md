## Deployment of First Vyper Smart Contract

In this lesson, we'll be deploying our first Vyper smart contract. We'll be using `remix.ethereum.org` (aka the Remix IDE) to build our code base here. You should follow along coding with us, and even try to do some coding yourself as we go on here. Remember, both on Cyfrin Updraft and on YouTube, you can change the speed of the video so that it matches your pace.

### Smart Contract Code

The smart contract code we will be deploying is:

```python
# I'm a comment!
<<<<<<< HEAD
# SPDX-License-Identifier: MIT
# @version ^0.4.1
=======
>>>>>>> f57bd71f

# pragma version 0.4.1
# @license MIT

struct Person:
    favorite_number: uint256
    name: String[100]

my_favorite_number: uint256

# Static Array/List
list_of_numbers: public(uint256[5])
list_of_people: public(Person[5])
list_of_people_index: uint256

name_to_favorite_number: HashMap[String[100], uint256]

@deploy
def __init__():
    self.my_favorite_number = 7

@external
def store(favorite_number: uint256):
    self.my_favorite_number = favorite_number

@external
@view
def retrieve() -> uint256:
    return self.my_favorite_number

@external
def add_person(name: String[100], favorite_number: uint256):
    new_person: Person = Person(favorite_number = favorite_number, name = name)
    self.list_of_people[self.list_of_people_index] = new_person
    self.list_of_numbers[self.list_of_people_index] = favorite_number
    self.list_of_people_index += 1
    self.name_to_favorite_number[name] = favorite_number
```

### Deploying the Smart Contract

1. **Paste the code:** Open Remix IDE and create a new file. Paste the code from the code block above into the new file.
2. **Compile:** Click the "Compile" button to compile the code.
3. **Deploy:** Click the "Deploy" button to deploy the contract to the blockchain.

We're excited for you to complete your first smart contract deployment! Remember to check the [Remix Favorites CU GitHub repository](https://github.com/Cyfrin/remix-favorites-cu) for the code and additional resources.
<|MERGE_RESOLUTION|>--- conflicted
+++ resolved
@@ -1,61 +1,56 @@
-## Deployment of First Vyper Smart Contract
-
-In this lesson, we'll be deploying our first Vyper smart contract. We'll be using `remix.ethereum.org` (aka the Remix IDE) to build our code base here. You should follow along coding with us, and even try to do some coding yourself as we go on here. Remember, both on Cyfrin Updraft and on YouTube, you can change the speed of the video so that it matches your pace.
-
-### Smart Contract Code
-
-The smart contract code we will be deploying is:
-
-```python
-# I'm a comment!
-<<<<<<< HEAD
-# SPDX-License-Identifier: MIT
-# @version ^0.4.1
-=======
->>>>>>> f57bd71f
-
-# pragma version 0.4.1
-# @license MIT
-
-struct Person:
-    favorite_number: uint256
-    name: String[100]
-
-my_favorite_number: uint256
-
-# Static Array/List
-list_of_numbers: public(uint256[5])
-list_of_people: public(Person[5])
-list_of_people_index: uint256
-
-name_to_favorite_number: HashMap[String[100], uint256]
-
-@deploy
-def __init__():
-    self.my_favorite_number = 7
-
-@external
-def store(favorite_number: uint256):
-    self.my_favorite_number = favorite_number
-
-@external
-@view
-def retrieve() -> uint256:
-    return self.my_favorite_number
-
-@external
-def add_person(name: String[100], favorite_number: uint256):
-    new_person: Person = Person(favorite_number = favorite_number, name = name)
-    self.list_of_people[self.list_of_people_index] = new_person
-    self.list_of_numbers[self.list_of_people_index] = favorite_number
-    self.list_of_people_index += 1
-    self.name_to_favorite_number[name] = favorite_number
-```
-
-### Deploying the Smart Contract
-
-1. **Paste the code:** Open Remix IDE and create a new file. Paste the code from the code block above into the new file.
-2. **Compile:** Click the "Compile" button to compile the code.
-3. **Deploy:** Click the "Deploy" button to deploy the contract to the blockchain.
-
-We're excited for you to complete your first smart contract deployment! Remember to check the [Remix Favorites CU GitHub repository](https://github.com/Cyfrin/remix-favorites-cu) for the code and additional resources.
+## Deployment of First Vyper Smart Contract
+
+In this lesson, we'll be deploying our first Vyper smart contract. We'll be using `remix.ethereum.org` (aka the Remix IDE) to build our code base here. You should follow along coding with us, and even try to do some coding yourself as we go on here. Remember, both on Cyfrin Updraft and on YouTube, you can change the speed of the video so that it matches your pace.
+
+### Smart Contract Code
+
+The smart contract code we will be deploying is:
+
+```python
+# I'm a comment!
+
+# pragma version 0.4.1
+# @license MIT
+
+struct Person:
+    favorite_number: uint256
+    name: String[100]
+
+my_favorite_number: uint256
+
+# Static Array/List
+list_of_numbers: public(uint256[5])
+list_of_people: public(Person[5])
+list_of_people_index: uint256
+
+name_to_favorite_number: HashMap[String[100], uint256]
+
+@deploy
+def __init__():
+    self.my_favorite_number = 7
+
+@external
+def store(favorite_number: uint256):
+    self.my_favorite_number = favorite_number
+
+@external
+@view
+def retrieve() -> uint256:
+    return self.my_favorite_number
+
+@external
+def add_person(name: String[100], favorite_number: uint256):
+    new_person: Person = Person(favorite_number = favorite_number, name = name)
+    self.list_of_people[self.list_of_people_index] = new_person
+    self.list_of_numbers[self.list_of_people_index] = favorite_number
+    self.list_of_people_index += 1
+    self.name_to_favorite_number[name] = favorite_number
+```
+
+### Deploying the Smart Contract
+
+1. **Paste the code:** Open Remix IDE and create a new file. Paste the code from the code block above into the new file.
+2. **Compile:** Click the "Compile" button to compile the code.
+3. **Deploy:** Click the "Deploy" button to deploy the contract to the blockchain.
+
+We're excited for you to complete your first smart contract deployment! Remember to check the [Remix Favorites CU GitHub repository](https://github.com/Cyfrin/remix-favorites-cu) for the code and additional resources.