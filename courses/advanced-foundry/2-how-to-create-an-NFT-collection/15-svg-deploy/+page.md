--- conflicted
+++ resolved
@@ -28,13 +28,8 @@
 
 Let's start with creating this encoding function.
 
-<<<<<<< HEAD
-```solidity
-function svgToImageURI(string memory svg) public purse returns (string memory){
-=======
-```js
+```solidity
 function svgToImageURI(string memory svg) public pure returns (string memory){
->>>>>>> ac816545
     string memory baseURL = "data:image/svg+xml;base64,";
 }
 ```
