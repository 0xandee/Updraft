--- conflicted
+++ resolved
@@ -40,11 +40,7 @@
 
 ```js
 // SPDX-License-Identifier: MIT
-<<<<<<< HEAD
-pragma solidity ^0.8.19;
-=======
 pragma solidity ^0.8.18;
->>>>>>> 1680ac65
 ```
 
 MIT is known as one of the most permissive licenses which means anybody can use this code and pretty much do whatever they want with it.
@@ -55,11 +51,7 @@
 
 ```js
 // SPDX-License-Identifier: MIT
-<<<<<<< HEAD
-pragma solidity ^0.8.19;
-=======
 pragma solidity ^0.8.18;
->>>>>>> 1680ac65
 
 contract SimpleStorage {
 
