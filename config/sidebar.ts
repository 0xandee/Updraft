--- conflicted
+++ resolved
@@ -706,8 +706,109 @@
       ],
     },
     {
-<<<<<<< HEAD
-      title: "2. DeFi",
+      title: "2. NFTs",
+      collapsible: true,
+      items: [
+        {
+          title: "1. NFTs",
+          to: "/advanced-foundry/2-nfts/1-nfts/",
+        },
+        {
+          title: "2. What is a NFT?",
+          to: "/advanced-foundry/2-nfts/2-what-is-a-nft/",
+        },
+        {
+          title: "3. Foundry Setup",
+          to: "/advanced-foundry/2-nfts/3-foundry-setup/",
+        },
+        {
+          title: "4. IPFS",
+          to: "/advanced-foundry/2-nfts/4-ipfs/",
+        },
+        {
+          title: "5. Using IPFS",
+          to: "/advanced-foundry/2-nfts/5-using-ipfs/",
+        },
+        {
+          title: "6. Deploy Script",
+          to: "/advanced-foundry/2-nfts/6-deploy-script/",
+        },
+        {
+          title: "7. Basic NFT Tests",
+          to: "/advanced-foundry/2-nfts/7-basic-nft-tests/",
+        },
+        {
+          title: "8. Basic NFT Interactions",
+          to: "/advanced-foundry/2-nfts/8-basic-interactions/",
+        },
+        {
+          title: "9. Basic NFT Testnet Demo",
+          to: "/advanced-foundry/2-nfts/9-testnet-demo/",
+        },
+        {
+          title: "10. The issue with IPFS vs HTTPS",
+          to: "/advanced-foundry/2-nfts/10-ipfs-https/",
+        },
+        {
+          title: "11. What is an SVG?",
+          to: "/advanced-foundry/2-nfts/11-what-is-svg/",
+        },
+        {
+          title: "12. SVG NFT Intro",
+          to: "/advanced-foundry/2-nfts/12-svg-nft/",
+        },
+        {
+          title: "13.SVG NFT Encoding",
+          to: "/advanced-foundry/2-nfts/13-svg-nft-encoding/",
+        },
+        {
+          title: "14. SVG NFT Flipping the Mood",
+          to: "/advanced-foundry/2-nfts/14-svg-nft-flipping/",
+        },
+        {
+          title: "15. SVG NFT Deploy Script",
+          to: "/advanced-foundry/2-nfts/15-svg-deploy/",
+        },
+        {
+          title: "16. SVG NFT Debugging Practice",
+          to: "/advanced-foundry/2-nfts/16-svg-debug/",
+        },
+        {
+          title: "17. SVG NFT Anvil Demo",
+          to: "/advanced-foundry/2-nfts/17-svg-anvil/",
+        },
+        {
+          title: "18. Filecoin & Arweave",
+          to: "/advanced-foundry/2-nfts/18-filecoin-arweave/",
+        },
+        {
+          title: "19. Advanced EVM - Opcodes, Calling and Encoding",
+          to: "/advanced-foundry/2-nfts/19-advanced-evm/",
+        },
+        {
+          title: "20. Advanced EVM - Encoding functions directly",
+          to: "/advanced-foundry/2-nfts/20-evm-encoding/",
+        },
+        {
+          title: "21. Advanced EVM - Encoding functions Recap",
+          to: "/advanced-foundry/2-nfts/21-evm-recap/",
+        },
+        {
+          title: "22. Advanced EVM - Encoding Sinatures & Selectors",
+          to: "/advanced-foundry/2-nfts/22-evm-signatures-selectors/",
+        },
+        {
+          title: "23. Verifying MetaMask transactions",
+          to: "/advanced-foundry/2-nfts/23-verifying-metamask/",
+        },
+        {
+          title: "24. Recap & Congratulations",
+          to: "/advanced-foundry/2-nfts/24-recap/",
+        },
+      ],
+    },
+    {
+      title: "3. DeFi",
       collapsible: true,
       items: [
         {
@@ -819,108 +920,6 @@
           to: "/advanced-foundry/2-defi/27-defi-lens-protocol/",
         }
       ],
-    }
-=======
-      title: "2. NFTs",
-      collapsible: true,
-      items: [
-        {
-          title: "1. NFTs",
-          to: "/advanced-foundry/2-nfts/1-nfts/",
-        },
-        {
-          title: "2. What is a NFT?",
-          to: "/advanced-foundry/2-nfts/2-what-is-a-nft/",
-        },
-        {
-          title: "3. Foundry Setup",
-          to: "/advanced-foundry/2-nfts/3-foundry-setup/",
-        },
-        {
-          title: "4. IPFS",
-          to: "/advanced-foundry/2-nfts/4-ipfs/",
-        },
-        {
-          title: "5. Using IPFS",
-          to: "/advanced-foundry/2-nfts/5-using-ipfs/",
-        },
-        {
-          title: "6. Deploy Script",
-          to: "/advanced-foundry/2-nfts/6-deploy-script/",
-        },
-        {
-          title: "7. Basic NFT Tests",
-          to: "/advanced-foundry/2-nfts/7-basic-nft-tests/",
-        },
-        {
-          title: "8. Basic NFT Interactions",
-          to: "/advanced-foundry/2-nfts/8-basic-interactions/",
-        },
-        {
-          title: "9. Basic NFT Testnet Demo",
-          to: "/advanced-foundry/2-nfts/9-testnet-demo/",
-        },
-        {
-          title: "10. The issue with IPFS vs HTTPS",
-          to: "/advanced-foundry/2-nfts/10-ipfs-https/",
-        },
-        {
-          title: "11. What is an SVG?",
-          to: "/advanced-foundry/2-nfts/11-what-is-svg/",
-        },
-        {
-          title: "12. SVG NFT Intro",
-          to: "/advanced-foundry/2-nfts/12-svg-nft/",
-        },
-        {
-          title: "13.SVG NFT Encoding",
-          to: "/advanced-foundry/2-nfts/13-svg-nft-encoding/",
-        },
-        {
-          title: "14. SVG NFT Flipping the Mood",
-          to: "/advanced-foundry/2-nfts/14-svg-nft-flipping/",
-        },
-        {
-          title: "15. SVG NFT Deploy Script",
-          to: "/advanced-foundry/2-nfts/15-svg-deploy/",
-        },
-        {
-          title: "16. SVG NFT Debugging Practice",
-          to: "/advanced-foundry/2-nfts/16-svg-debug/",
-        },
-        {
-          title: "17. SVG NFT Anvil Demo",
-          to: "/advanced-foundry/2-nfts/17-svg-anvil/",
-        },
-        {
-          title: "18. Filecoin & Arweave",
-          to: "/advanced-foundry/2-nfts/18-filecoin-arweave/",
-        },
-        {
-          title: "19. Advanced EVM - Opcodes, Calling and Encoding",
-          to: "/advanced-foundry/2-nfts/19-advanced-evm/",
-        },
-        {
-          title: "20. Advanced EVM - Encoding functions directly",
-          to: "/advanced-foundry/2-nfts/20-evm-encoding/",
-        },
-        {
-          title: "21. Advanced EVM - Encoding functions Recap",
-          to: "/advanced-foundry/2-nfts/21-evm-recap/",
-        },
-        {
-          title: "22. Advanced EVM - Encoding Sinatures & Selectors",
-          to: "/advanced-foundry/2-nfts/22-evm-signatures-selectors/",
-        },
-        {
-          title: "23. Verifying MetaMask transactions",
-          to: "/advanced-foundry/2-nfts/23-verifying-metamask/",
-        },
-        {
-          title: "24. Recap & Congratulations",
-          to: "/advanced-foundry/2-nfts/24-recap/",
-        },
-      ],
     },
     {
       title: "4. Upgradeable Smart Contracts",
@@ -960,6 +959,6 @@
         },
       ],
     },
->>>>>>> f55bb146
+
   ],
 };